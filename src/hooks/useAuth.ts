import { useContext } from 'react'
import { AuthContext } from '@/contexts/AuthContext'

export function useAuth() {
<<<<<<< HEAD
  const [state, setState] = useState<AuthState>({
    user: null,
    profile: null,
    session: null,
    loading: true, // Always start with loading to ensure proper auth check
    error: null
  })

  useEffect(() => {
    let mounted = true
    let timeoutId: NodeJS.Timeout | null = null

    // Get initial session
    const initializeAuth = async () => {
      // Set a timeout to prevent indefinite loading
      timeoutId = setTimeout(() => {
        if (mounted) {
          setState(prev => {
            if (prev.loading) {
              return {
                ...prev, 
                loading: false, 
                error: 'Authentication check timed out. Please refresh the page.' 
              }
            }
            return prev
          })
        }
      }, 5000) // 5 second timeout

      try {
        const { data: { session }, error } = await supabase.auth.getSession()
        
        if (timeoutId) {
          clearTimeout(timeoutId)
          timeoutId = null
        }
        
        if (!mounted) return
        
        if (error) {
          setState(prev => ({ ...prev, error: error.message, loading: false }))
          return
        }

        if (session?.user) {
          // Set session state
          setState(prev => ({ 
            ...prev, 
            user: session.user, 
            session, 
            loading: false
          }))
          
          // Load profile asynchronously without blocking UI
          loadUserProfile(session.user, session).catch(err => {
            console.error('Failed to load user profile:', err)
            // Don't reset loading state - user is still authenticated
          })
        } else {
          setState(prev => ({ ...prev, loading: false, user: null, session: null }))
        }
      } catch (err) {
        if (timeoutId) {
          clearTimeout(timeoutId)
          timeoutId = null
        }
        if (!mounted) return
        setState(prev => ({ 
          ...prev, 
          error: err instanceof Error ? err.message : 'Failed to initialize auth',
          loading: false 
        }))
      }
    }

    const loadUserProfile = async (user: User, _session: Session) => {
      try {
        // Validate email domain
        if (!user.email?.endsWith('@illinois.edu')) {
          await supabase.auth.signOut()
          if (mounted) {
            setState({
              user: null,
              profile: null,
              session: null,
              loading: false,
              error: 'Only @illinois.edu email addresses are allowed'
            })
          }
          return
        }

        // Profile loading with retry logic for network errors
        let retries = 0
        let profile = null
        let lastError = null

        while (retries < 3) {
          const { data, error } = await supabase
            .from('users')
            .select('*')
            .eq('id', user.id)
            .single()

          if (!error || (error.code !== 'ECONNRESET' && error.code !== 'ETIMEDOUT')) {
            // Success or non-network error
            profile = data
            lastError = error
            break
          }
          
          lastError = error
          retries++
          if (retries < 3) {
            // Wait before retry with exponential backoff
            await new Promise(resolve => setTimeout(resolve, Math.pow(2, retries) * 500))
          }
        }

        if (!mounted) return

        // Handle the result after retries
        if (lastError && lastError.code === 'PGRST116') {
          // Profile doesn't exist, create it
          const newProfile = {
            id: user.id,
            email: user.email,
            full_name: user.user_metadata.full_name || '',
            avatar_url: user.user_metadata.avatar_url || '',
            username: user.email.split('@')[0] // Default username from email
          }

          const { data: createdProfile, error: createError } = await supabase
            .from('users')
            .insert(newProfile)
            .select()
            .single()

          if (!mounted) return

          if (createError) {
            // Keep user authenticated but show profile error
            setState(prev => ({
              ...prev,
              profile: null,
              error: `Failed to create profile: ${createError.message}`
            }))
            return
          }

          setState(prev => ({
            ...prev,
            profile: createdProfile,
            error: null
          }))
        } else if (lastError) {
          // Keep user authenticated but show profile error
          console.error('Failed to load profile after retries:', lastError)
          setState(prev => ({
            ...prev,
            profile: null,
            error: `Failed to load profile: ${lastError.message}`
          }))
        } else if (profile) {
          setState(prev => ({
            ...prev,
            profile,
            error: null
          }))
        }
      } catch (err) {
        if (!mounted) return
        console.error('Profile loading error:', err)
        // Keep user authenticated even if profile fails
        setState(prev => ({
          ...prev,
          profile: null,
          error: err instanceof Error ? err.message : 'Unknown error'
        }))
      }
    }

    initializeAuth()

    // Listen for auth changes
    const {
      data: { subscription }
    } = supabase.auth.onAuthStateChange(async (event, session) => {
      if (!mounted) return

      if (event === 'SIGNED_IN' && session?.user) {
        // Update user immediately so components can react
        setState(prev => ({ 
          ...prev, 
          user: session.user, 
          session,
          loading: false 
        }))
        await loadUserProfile(session.user, session)
      } else if (event === 'SIGNED_OUT') {
        setState({
          user: null,
          profile: null,
          session: null,
          loading: false,
          error: null
        })
      } else if (event === 'TOKEN_REFRESHED' && session?.user) {
        // Update session and user without reloading profile
        setState(prev => ({ ...prev, session, user: session.user }))
      }
    })

    return () => {
      mounted = false
      if (timeoutId) {
        clearTimeout(timeoutId)
      }
      subscription.unsubscribe()
    }
  }, []) // Empty deps is ok since we only need to run once on mount

  const signInWithGoogle = async () => {
    const { error } = await supabase.auth.signInWithOAuth({
      provider: 'google',
      options: {
        queryParams: {
          hd: 'illinois.edu' // Restrict to Illinois domain
        },
        redirectTo: window.location.origin // Let Supabase handle the callback
      }
    })

    if (error) throw error
  }

  const signOut = async () => {
    setState(prev => ({ ...prev, loading: true }))
    const { error } = await supabase.auth.signOut()
    if (error) {
      setState(prev => ({ ...prev, loading: false, error: error.message }))
      throw error
    }
  }

  return {
    ...state,
    signInWithGoogle,
    signOut
=======
  const context = useContext(AuthContext)
  if (context === undefined) {
    throw new Error('useAuth must be used within an AuthProvider')
>>>>>>> 39128887
  }
  return context
}<|MERGE_RESOLUTION|>--- conflicted
+++ resolved
@@ -2,262 +2,9 @@
 import { AuthContext } from '@/contexts/AuthContext'
 
 export function useAuth() {
-<<<<<<< HEAD
-  const [state, setState] = useState<AuthState>({
-    user: null,
-    profile: null,
-    session: null,
-    loading: true, // Always start with loading to ensure proper auth check
-    error: null
-  })
-
-  useEffect(() => {
-    let mounted = true
-    let timeoutId: NodeJS.Timeout | null = null
-
-    // Get initial session
-    const initializeAuth = async () => {
-      // Set a timeout to prevent indefinite loading
-      timeoutId = setTimeout(() => {
-        if (mounted) {
-          setState(prev => {
-            if (prev.loading) {
-              return {
-                ...prev, 
-                loading: false, 
-                error: 'Authentication check timed out. Please refresh the page.' 
-              }
-            }
-            return prev
-          })
-        }
-      }, 5000) // 5 second timeout
-
-      try {
-        const { data: { session }, error } = await supabase.auth.getSession()
-        
-        if (timeoutId) {
-          clearTimeout(timeoutId)
-          timeoutId = null
-        }
-        
-        if (!mounted) return
-        
-        if (error) {
-          setState(prev => ({ ...prev, error: error.message, loading: false }))
-          return
-        }
-
-        if (session?.user) {
-          // Set session state
-          setState(prev => ({ 
-            ...prev, 
-            user: session.user, 
-            session, 
-            loading: false
-          }))
-          
-          // Load profile asynchronously without blocking UI
-          loadUserProfile(session.user, session).catch(err => {
-            console.error('Failed to load user profile:', err)
-            // Don't reset loading state - user is still authenticated
-          })
-        } else {
-          setState(prev => ({ ...prev, loading: false, user: null, session: null }))
-        }
-      } catch (err) {
-        if (timeoutId) {
-          clearTimeout(timeoutId)
-          timeoutId = null
-        }
-        if (!mounted) return
-        setState(prev => ({ 
-          ...prev, 
-          error: err instanceof Error ? err.message : 'Failed to initialize auth',
-          loading: false 
-        }))
-      }
-    }
-
-    const loadUserProfile = async (user: User, _session: Session) => {
-      try {
-        // Validate email domain
-        if (!user.email?.endsWith('@illinois.edu')) {
-          await supabase.auth.signOut()
-          if (mounted) {
-            setState({
-              user: null,
-              profile: null,
-              session: null,
-              loading: false,
-              error: 'Only @illinois.edu email addresses are allowed'
-            })
-          }
-          return
-        }
-
-        // Profile loading with retry logic for network errors
-        let retries = 0
-        let profile = null
-        let lastError = null
-
-        while (retries < 3) {
-          const { data, error } = await supabase
-            .from('users')
-            .select('*')
-            .eq('id', user.id)
-            .single()
-
-          if (!error || (error.code !== 'ECONNRESET' && error.code !== 'ETIMEDOUT')) {
-            // Success or non-network error
-            profile = data
-            lastError = error
-            break
-          }
-          
-          lastError = error
-          retries++
-          if (retries < 3) {
-            // Wait before retry with exponential backoff
-            await new Promise(resolve => setTimeout(resolve, Math.pow(2, retries) * 500))
-          }
-        }
-
-        if (!mounted) return
-
-        // Handle the result after retries
-        if (lastError && lastError.code === 'PGRST116') {
-          // Profile doesn't exist, create it
-          const newProfile = {
-            id: user.id,
-            email: user.email,
-            full_name: user.user_metadata.full_name || '',
-            avatar_url: user.user_metadata.avatar_url || '',
-            username: user.email.split('@')[0] // Default username from email
-          }
-
-          const { data: createdProfile, error: createError } = await supabase
-            .from('users')
-            .insert(newProfile)
-            .select()
-            .single()
-
-          if (!mounted) return
-
-          if (createError) {
-            // Keep user authenticated but show profile error
-            setState(prev => ({
-              ...prev,
-              profile: null,
-              error: `Failed to create profile: ${createError.message}`
-            }))
-            return
-          }
-
-          setState(prev => ({
-            ...prev,
-            profile: createdProfile,
-            error: null
-          }))
-        } else if (lastError) {
-          // Keep user authenticated but show profile error
-          console.error('Failed to load profile after retries:', lastError)
-          setState(prev => ({
-            ...prev,
-            profile: null,
-            error: `Failed to load profile: ${lastError.message}`
-          }))
-        } else if (profile) {
-          setState(prev => ({
-            ...prev,
-            profile,
-            error: null
-          }))
-        }
-      } catch (err) {
-        if (!mounted) return
-        console.error('Profile loading error:', err)
-        // Keep user authenticated even if profile fails
-        setState(prev => ({
-          ...prev,
-          profile: null,
-          error: err instanceof Error ? err.message : 'Unknown error'
-        }))
-      }
-    }
-
-    initializeAuth()
-
-    // Listen for auth changes
-    const {
-      data: { subscription }
-    } = supabase.auth.onAuthStateChange(async (event, session) => {
-      if (!mounted) return
-
-      if (event === 'SIGNED_IN' && session?.user) {
-        // Update user immediately so components can react
-        setState(prev => ({ 
-          ...prev, 
-          user: session.user, 
-          session,
-          loading: false 
-        }))
-        await loadUserProfile(session.user, session)
-      } else if (event === 'SIGNED_OUT') {
-        setState({
-          user: null,
-          profile: null,
-          session: null,
-          loading: false,
-          error: null
-        })
-      } else if (event === 'TOKEN_REFRESHED' && session?.user) {
-        // Update session and user without reloading profile
-        setState(prev => ({ ...prev, session, user: session.user }))
-      }
-    })
-
-    return () => {
-      mounted = false
-      if (timeoutId) {
-        clearTimeout(timeoutId)
-      }
-      subscription.unsubscribe()
-    }
-  }, []) // Empty deps is ok since we only need to run once on mount
-
-  const signInWithGoogle = async () => {
-    const { error } = await supabase.auth.signInWithOAuth({
-      provider: 'google',
-      options: {
-        queryParams: {
-          hd: 'illinois.edu' // Restrict to Illinois domain
-        },
-        redirectTo: window.location.origin // Let Supabase handle the callback
-      }
-    })
-
-    if (error) throw error
-  }
-
-  const signOut = async () => {
-    setState(prev => ({ ...prev, loading: true }))
-    const { error } = await supabase.auth.signOut()
-    if (error) {
-      setState(prev => ({ ...prev, loading: false, error: error.message }))
-      throw error
-    }
-  }
-
-  return {
-    ...state,
-    signInWithGoogle,
-    signOut
-=======
   const context = useContext(AuthContext)
   if (context === undefined) {
     throw new Error('useAuth must be used within an AuthProvider')
->>>>>>> 39128887
   }
   return context
 }